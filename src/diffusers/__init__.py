__version__ = "0.20.0.dev0"

from .configuration_utils import ConfigMixin
from .utils import (
    OptionalDependencyNotAvailable,
    is_faiss_available,
    is_flax_available,
    is_inflect_available,
    is_invisible_watermark_available,
    is_k_diffusion_available,
    is_k_diffusion_version,
    is_librosa_available,
    is_note_seq_available,
    is_onnx_available,
    is_scipy_available,
    is_torch_available,
    is_torchsde_available,
    is_transformers_available,
    is_transformers_version,
    is_unidecode_available,
    logging,
)


try:
    if not is_onnx_available():
        raise OptionalDependencyNotAvailable()
except OptionalDependencyNotAvailable:
    from .utils.dummy_onnx_objects import *  # noqa F403
else:
    from .pipelines import OnnxRuntimeModel

try:
    if not is_torch_available():
        raise OptionalDependencyNotAvailable()
except OptionalDependencyNotAvailable:
    from .utils.dummy_pt_objects import *  # noqa F403
else:
    from .models import (
        AsymmetricAutoencoderKL,
        AutoencoderKL,
        ControlNetModel,
        ModelMixin,
        MultiAdapter,
        PriorTransformer,
        T2IAdapter,
        T5FilmDecoder,
        Transformer2DModel,
        UNet1DModel,
        UNet2DConditionModel,
        UNet2DModel,
        UNet3DConditionModel,
        VQModel,
    )
    from .optimization import (
        get_constant_schedule,
        get_constant_schedule_with_warmup,
        get_cosine_schedule_with_warmup,
        get_cosine_with_hard_restarts_schedule_with_warmup,
        get_linear_schedule_with_warmup,
        get_polynomial_decay_schedule_with_warmup,
        get_scheduler,
    )
    from .pipelines import (
        AudioPipelineOutput,
        AutoPipelineForImage2Image,
        AutoPipelineForInpainting,
        AutoPipelineForText2Image,
        ConsistencyModelPipeline,
        DanceDiffusionPipeline,
        DDIMPipeline,
        DDPMPipeline,
        DiffusionPipeline,
        DiTPipeline,
        ImagePipelineOutput,
        KarrasVePipeline,
        LDMPipeline,
        LDMSuperResolutionPipeline,
        PNDMPipeline,
        RePaintPipeline,
        ScoreSdeVePipeline,
    )
    from .schedulers import (
        CMStochasticIterativeScheduler,
        DDIMInverseScheduler,
        DDIMParallelScheduler,
        DDIMScheduler,
        DDPMParallelScheduler,
        DDPMScheduler,
        DEISMultistepScheduler,
        DPMSolverMultistepInverseScheduler,
        DPMSolverMultistepScheduler,
        DPMSolverSinglestepScheduler,
        EulerAncestralDiscreteScheduler,
        EulerDiscreteScheduler,
        HeunDiscreteScheduler,
        IPNDMScheduler,
        KarrasVeScheduler,
        KDPM2AncestralDiscreteScheduler,
        KDPM2DiscreteScheduler,
        PNDMScheduler,
        RePaintScheduler,
        SchedulerMixin,
        ScoreSdeVeScheduler,
        UnCLIPScheduler,
        UniPCMultistepScheduler,
        VQDiffusionScheduler,
    )
    from .training_utils import EMAModel

try:
    if not (is_torch_available() and is_scipy_available()):
        raise OptionalDependencyNotAvailable()
except OptionalDependencyNotAvailable:
    from .utils.dummy_torch_and_scipy_objects import *  # noqa F403
else:
    from .schedulers import LMSDiscreteScheduler

try:
    if not (is_torch_available() and is_torchsde_available()):
        raise OptionalDependencyNotAvailable()
except OptionalDependencyNotAvailable:
    from .utils.dummy_torch_and_torchsde_objects import *  # noqa F403
else:
    from .schedulers import DPMSolverSDEScheduler

try:
    if not (is_torch_available() and is_transformers_available()):
        raise OptionalDependencyNotAvailable()
except OptionalDependencyNotAvailable:
    from .utils.dummy_torch_and_transformers_objects import *  # noqa F403
else:
    from .pipelines import (
        AltDiffusionImg2ImgPipeline,
        AltDiffusionPipeline,
        AudioLDMPipeline,
        CycleDiffusionPipeline,
        IFImg2ImgPipeline,
        IFImg2ImgSuperResolutionPipeline,
        IFInpaintingPipeline,
        IFInpaintingSuperResolutionPipeline,
        IFPipeline,
        IFSuperResolutionPipeline,
        ImageTextPipelineOutput,
        KandinskyCombinedPipeline,
        KandinskyImg2ImgCombinedPipeline,
        KandinskyImg2ImgPipeline,
        KandinskyInpaintCombinedPipeline,
        KandinskyInpaintPipeline,
        KandinskyPipeline,
        KandinskyPriorPipeline,
        KandinskyV22CombinedPipeline,
        KandinskyV22ControlnetImg2ImgPipeline,
        KandinskyV22ControlnetPipeline,
        KandinskyV22Img2ImgCombinedPipeline,
        KandinskyV22Img2ImgPipeline,
        KandinskyV22InpaintCombinedPipeline,
        KandinskyV22InpaintPipeline,
        KandinskyV22Pipeline,
        KandinskyV22PriorEmb2EmbPipeline,
        KandinskyV22PriorPipeline,
        LDMTextToImagePipeline,
        PaintByExamplePipeline,
        RDMPipeline,
        SemanticStableDiffusionPipeline,
        ShapEImg2ImgPipeline,
        ShapEPipeline,
        StableDiffusionAdapterPipeline,
        StableDiffusionAttendAndExcitePipeline,
        StableDiffusionControlNetImg2ImgPipeline,
        StableDiffusionControlNetInpaintPipeline,
        StableDiffusionControlNetPipeline,
        StableDiffusionDepth2ImgPipeline,
        StableDiffusionDiffEditPipeline,
        StableDiffusionImageVariationPipeline,
        StableDiffusionImg2ImgPipeline,
        StableDiffusionInpaintPipeline,
        StableDiffusionInpaintPipelineLegacy,
        StableDiffusionInstructPix2PixPipeline,
        StableDiffusionLatentUpscalePipeline,
        StableDiffusionLDM3DPipeline,
        StableDiffusionModelEditingPipeline,
        StableDiffusionPanoramaPipeline,
        StableDiffusionParadigmsPipeline,
        StableDiffusionPipeline,
        StableDiffusionPipelineSafe,
        StableDiffusionPix2PixZeroPipeline,
        StableDiffusionSAGPipeline,
        StableDiffusionUpscalePipeline,
        StableDiffusionXLControlNetPipeline,
        StableDiffusionXLImg2ImgPipeline,
        StableDiffusionXLInpaintPipeline,
        StableDiffusionXLInstructPix2PixPipeline,
        StableDiffusionXLPipeline,
        StableUnCLIPImg2ImgPipeline,
        StableUnCLIPPipeline,
        TextToVideoSDPipeline,
        TextToVideoZeroPipeline,
        UnCLIPImageVariationPipeline,
        UnCLIPPipeline,
        UniDiffuserModel,
        UniDiffuserPipeline,
        UniDiffuserTextDecoder,
        VersatileDiffusionDualGuidedPipeline,
        VersatileDiffusionImageVariationPipeline,
        VersatileDiffusionPipeline,
        VersatileDiffusionTextToImagePipeline,
        VideoToVideoSDPipeline,
        VQDiffusionPipeline,
    )

try:
<<<<<<< HEAD
    if not (is_torch_available() and is_transformers_available() and is_faiss_available()):
        raise OptionalDependencyNotAvailable()
except OptionalDependencyNotAvailable:
    from .utils.dummy_torch_and_transformers_and_faiss_objects import *  # noqa F403
else:
    from .pipelines import Index, IndexConfig, Retriever

try:
    if not (is_torch_available() and is_transformers_available() and is_invisible_watermark_available()):
        raise OptionalDependencyNotAvailable()
except OptionalDependencyNotAvailable:
    from .utils.dummy_torch_and_transformers_and_invisible_watermark_objects import *  # noqa F403
else:
    from .pipelines import (
        StableDiffusionXLImg2ImgPipeline,
        StableDiffusionXLInpaintPipeline,
        StableDiffusionXLPipeline,
    )

try:
=======
>>>>>>> 2b178673
    if not (is_torch_available() and is_transformers_available() and is_k_diffusion_available()):
        raise OptionalDependencyNotAvailable()
except OptionalDependencyNotAvailable:
    from .utils.dummy_torch_and_transformers_and_k_diffusion_objects import *  # noqa F403
else:
    from .pipelines import StableDiffusionKDiffusionPipeline

try:
    if not (is_torch_available() and is_transformers_available() and is_onnx_available()):
        raise OptionalDependencyNotAvailable()
except OptionalDependencyNotAvailable:
    from .utils.dummy_torch_and_transformers_and_onnx_objects import *  # noqa F403
else:
    from .pipelines import (
        OnnxStableDiffusionImg2ImgPipeline,
        OnnxStableDiffusionInpaintPipeline,
        OnnxStableDiffusionInpaintPipelineLegacy,
        OnnxStableDiffusionPipeline,
        OnnxStableDiffusionUpscalePipeline,
        StableDiffusionOnnxPipeline,
    )

try:
    if not (is_torch_available() and is_librosa_available()):
        raise OptionalDependencyNotAvailable()
except OptionalDependencyNotAvailable:
    from .utils.dummy_torch_and_librosa_objects import *  # noqa F403
else:
    from .pipelines import AudioDiffusionPipeline, Mel

try:
    if not (is_transformers_available() and is_torch_available() and is_note_seq_available()):
        raise OptionalDependencyNotAvailable()
except OptionalDependencyNotAvailable:
    from .utils.dummy_transformers_and_torch_and_note_seq_objects import *  # noqa F403
else:
    from .pipelines import SpectrogramDiffusionPipeline

try:
    if not is_flax_available():
        raise OptionalDependencyNotAvailable()
except OptionalDependencyNotAvailable:
    from .utils.dummy_flax_objects import *  # noqa F403
else:
    from .models.controlnet_flax import FlaxControlNetModel
    from .models.modeling_flax_utils import FlaxModelMixin
    from .models.unet_2d_condition_flax import FlaxUNet2DConditionModel
    from .models.vae_flax import FlaxAutoencoderKL
    from .pipelines import FlaxDiffusionPipeline
    from .schedulers import (
        FlaxDDIMScheduler,
        FlaxDDPMScheduler,
        FlaxDPMSolverMultistepScheduler,
        FlaxKarrasVeScheduler,
        FlaxLMSDiscreteScheduler,
        FlaxPNDMScheduler,
        FlaxSchedulerMixin,
        FlaxScoreSdeVeScheduler,
    )


try:
    if not (is_flax_available() and is_transformers_available()):
        raise OptionalDependencyNotAvailable()
except OptionalDependencyNotAvailable:
    from .utils.dummy_flax_and_transformers_objects import *  # noqa F403
else:
    from .pipelines import (
        FlaxStableDiffusionControlNetPipeline,
        FlaxStableDiffusionImg2ImgPipeline,
        FlaxStableDiffusionInpaintPipeline,
        FlaxStableDiffusionPipeline,
    )

try:
    if not (is_note_seq_available()):
        raise OptionalDependencyNotAvailable()
except OptionalDependencyNotAvailable:
    from .utils.dummy_note_seq_objects import *  # noqa F403
else:
    from .pipelines import MidiProcessor<|MERGE_RESOLUTION|>--- conflicted
+++ resolved
@@ -210,7 +210,6 @@
     )
 
 try:
-<<<<<<< HEAD
     if not (is_torch_available() and is_transformers_available() and is_faiss_available()):
         raise OptionalDependencyNotAvailable()
 except OptionalDependencyNotAvailable:
@@ -231,8 +230,6 @@
     )
 
 try:
-=======
->>>>>>> 2b178673
     if not (is_torch_available() and is_transformers_available() and is_k_diffusion_available()):
         raise OptionalDependencyNotAvailable()
 except OptionalDependencyNotAvailable:
